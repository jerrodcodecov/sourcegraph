--- conflicted
+++ resolved
@@ -15,13 +15,6 @@
     padding: 0.5rem 1rem 0 1rem;
     column-gap: 1rem;
 
-<<<<<<< HEAD
-    &--with-improvements {
-        grid-template-columns: minmax(0, 1fr) auto;
-        grid-template-areas:
-            'infobar  sidebar'
-            'contents sidebar';
-=======
     :global(.core-workflow-improvements-enabled) & {
         grid-template-columns: minmax(0, 1fr) auto auto;
         grid-template-areas:
@@ -46,21 +39,9 @@
                 'sidebar'
                 'contents';
         }
->>>>>>> 266e7288
     }
 }
 
-<<<<<<< HEAD
-    @media (--md-breakpoint-down) {
-        &,
-        &--with-improvements {
-            grid-template-columns: minmax(0, 1fr);
-            grid-template-rows: auto auto 1fr;
-            grid-template-areas:
-                'infobar'
-                'sidebar'
-                'contents';
-=======
 .sidebar {
     grid-area: sidebar;
 
@@ -71,41 +52,18 @@
             &--show-mobile {
                 display: block;
             }
->>>>>>> 266e7288
         }
     }
-}
-
-<<<<<<< HEAD
-.sidebar {
-    grid-area: sidebar;
 
     @media (--md-breakpoint-down) {
         display: none;
 
-        &--show {
-=======
-    @media (--md-breakpoint-down) {
-        display: none;
-
         &--show-mobile {
->>>>>>> 266e7288
             display: block;
         }
     }
 }
 
-<<<<<<< HEAD
-.infobar {
-    grid-area: infobar;
-    margin-bottom: 0.25rem;
-}
-
-.contents {
-    grid-area: contents;
-}
-
-=======
 .sidebar-button-strip {
     grid-area: button-strip;
 }
@@ -119,7 +77,6 @@
     grid-area: contents;
 }
 
->>>>>>> 266e7288
 .alert-area {
     max-width: 65rem;
     margin: auto;
