import React, { useCallback, useEffect, useMemo, useState } from 'react'

import { mdiChevronDoubleUp, mdiMenuDown, mdiMenuUp, mdiPlus, mdiPuzzleOutline, mdiChevronDoubleDown } from '@mdi/js'
import VisuallyHidden from '@reach/visually-hidden'
import classNames from 'classnames'
import * as H from 'history'
import { head, last } from 'lodash'
import { BehaviorSubject, of } from 'rxjs'
import { distinctUntilChanged, map } from 'rxjs/operators'
import { focusable, FocusableElement } from 'tabbable'
import { Key } from 'ts-key-enum'

import { ContributableMenu } from '@sourcegraph/client-api'
import { LocalStorageSubject } from '@sourcegraph/common'
import { ActionItem } from '@sourcegraph/shared/src/actions/ActionItem'
import { ActionsContainer } from '@sourcegraph/shared/src/actions/ActionsContainer'
import { haveInitialExtensionsLoaded } from '@sourcegraph/shared/src/api/features'
import { ExtensionsControllerProps } from '@sourcegraph/shared/src/extensions/controller'
import { PlatformContextProps } from '@sourcegraph/shared/src/platform/context'
import { TelemetryProps } from '@sourcegraph/shared/src/telemetry/telemetryService'
import { Button, ButtonLink, Icon, Link, LoadingSpinner, Tooltip, useObservable } from '@sourcegraph/wildcard'

import { ErrorBoundary } from '../../components/ErrorBoundary'
import { useCarousel } from '../../components/useCarousel'
import { RepositoryFields } from '../../graphql-operations'
import { OpenInEditorActionItem } from '../../open-in-editor/OpenInEditorActionItem'
import { GoToCodeHostAction } from '../../repo/actions/GoToCodeHostAction'
import { ToggleBlameAction } from '../../repo/actions/ToggleBlameAction'
import { fetchFileExternalLinks } from '../../repo/backend'
import { parseBrowserRepoURL } from '../../util/url'

import styles from './ActionItemsBar.module.scss'

const scrollButtonClassName = styles.scroll

function getIconClassName(index: number): string | undefined {
    return (styles as Record<string, string>)[`icon${index % 5}`]
}

function arrowable(element: HTMLElement): FocusableElement[] {
    return focusable(element).filter(
        elm => !elm.classList.contains('disabled') && !elm.classList.contains(scrollButtonClassName)
    )
}

export function useWebActionItems(): Pick<ActionItemsBarProps, 'useActionItemsBar'> &
    Pick<ActionItemsToggleProps, 'useActionItemsToggle'> {
    const toggles = useMemo(() => new LocalStorageSubject('action-items-bar-expanded', true), [])

    const [toggleReference, setToggleReference] = useState<HTMLElement | null>(null)
    const nextToggleReference = useCallback((toggle: HTMLElement) => {
        setToggleReference(toggle)
    }, [])

    const [barReference, setBarReference] = useState<HTMLElement | null>(null)
    const nextBarReference = useCallback((bar: HTMLElement) => {
        setBarReference(bar)
    }, [])

    // Set up keyboard navigation for distant toggle and bar. Remove previous event
    // listeners whenever references change.
    useEffect(() => {
        function onKeyDownToggle(event: KeyboardEvent): void {
            if (event.key === Key.ArrowDown && barReference) {
                const firstBarArrowable = head(arrowable(barReference))
                if (firstBarArrowable) {
                    firstBarArrowable.focus()
                    event.preventDefault()
                }
            }

            if (event.key === Key.ArrowUp && barReference) {
                const lastBarArrowable = last(arrowable(barReference))
                if (lastBarArrowable) {
                    lastBarArrowable.focus()
                    event.preventDefault()
                }
            }
        }

        function onKeyDownBar(event: KeyboardEvent): void {
            if (event.target instanceof HTMLElement && toggleReference && barReference) {
                const arrowableChildren = arrowable(barReference)
                const indexOfTarget = arrowableChildren.indexOf(event.target)

                if (event.key === Key.ArrowDown) {
                    // If this is the last arrowable element, go back to the toggle
                    if (indexOfTarget === arrowableChildren.length - 1) {
                        toggleReference.focus()
                        event.preventDefault()
                        return
                    }

                    const itemToFocus = arrowableChildren[indexOfTarget + 1]
                    if (itemToFocus instanceof HTMLElement) {
                        itemToFocus.focus()
                        event.preventDefault()
                        return
                    }
                }

                if (event.key === Key.ArrowUp) {
                    // If this is the first arrowable element, go back to the toggle
                    if (indexOfTarget === 0) {
                        toggleReference.focus()
                        event.preventDefault()
                        return
                    }

                    const itemToFocus = arrowableChildren[indexOfTarget - 1]
                    if (itemToFocus instanceof HTMLElement) {
                        itemToFocus.focus()
                        event.preventDefault()
                        return
                    }
                }
            }
        }

        toggleReference?.addEventListener('keydown', onKeyDownToggle)
        barReference?.addEventListener('keydown', onKeyDownBar)

        return () => {
            toggleReference?.removeEventListener('keydown', onKeyDownToggle)
            toggleReference?.removeEventListener('keydown', onKeyDownBar)
        }
    }, [toggleReference, barReference])

    const barsReferenceCounts = useMemo(() => new BehaviorSubject(0), [])

    const useActionItemsBar = useCallback(() => {
        // `useActionItemsBar` will be used as a hook
        // eslint-disable-next-line react-hooks/rules-of-hooks
        const isOpen = useObservable(toggles)

        // Let the toggle know it's on the page
        // eslint-disable-next-line react-hooks/rules-of-hooks
        useEffect(() => {
            // Use reference counter so that effect order doesn't matter
            barsReferenceCounts.next(barsReferenceCounts.value + 1)

            return () => barsReferenceCounts.next(barsReferenceCounts.value - 1)
        }, [])

        return { isOpen, barReference: nextBarReference }
    }, [toggles, nextBarReference, barsReferenceCounts])

    const useActionItemsToggle = useCallback(() => {
        // `useActionItemsToggle` will be used as a hook
        // eslint-disable-next-line react-hooks/rules-of-hooks
        const isOpen = useObservable(toggles)

        // eslint-disable-next-line react-hooks/rules-of-hooks
        const toggle = useCallback(() => toggles.next(!isOpen), [isOpen])

        // Only show the action items toggle when the <ActionItemsBar> component is on the page
        // eslint-disable-next-line react-hooks/rules-of-hooks
        const barInPage = !!useObservable(
            // eslint-disable-next-line react-hooks/rules-of-hooks
            useMemo(
                () =>
                    barsReferenceCounts.pipe(
                        map(count => count > 0),
                        distinctUntilChanged()
                    ),
                []
            )
        )

        return { isOpen, toggle, barInPage, toggleReference: nextToggleReference }
    }, [toggles, nextToggleReference, barsReferenceCounts])

    return {
        useActionItemsBar,
        useActionItemsToggle,
    }
}

export interface ActionItemsBarProps extends ExtensionsControllerProps, TelemetryProps, PlatformContextProps {
    repo?: RepositoryFields
    useActionItemsBar: () => { isOpen: boolean | undefined; barReference: React.RefCallback<HTMLElement> }
    location: H.Location
    source?: 'compare' | 'commit' | 'blob'
}

const actionItemClassName = classNames(
    'd-flex justify-content-center align-items-center text-decoration-none',
    styles.action
)

/**
 * Renders extensions (both migrated to the core workflow and legacy) actions items in the sidebar.
 */
export const ActionItemsBar = React.memo<ActionItemsBarProps>(function ActionItemsBar(props) {
    const { extensionsController, location, source } = props
    const { isOpen, barReference } = props.useActionItemsBar()
    const { repoName, rawRevision, filePath, commitRange, position, range } = parseBrowserRepoURL(
        location.pathname + location.search + location.hash
    )

    const {
        carouselReference,
        canScrollNegative,
        canScrollPositive,
        onNegativeClicked,
        onPositiveClicked,
    } = useCarousel({ direction: 'topToBottom' })

    const haveExtensionsLoaded = useObservable(
        useMemo(
            () =>
                extensionsController !== null ? haveInitialExtensionsLoaded(extensionsController.extHostAPI) : of(true),
            [extensionsController]
        )
    )

    if (!isOpen) {
        return <div className={styles.barCollapsed} />
    }

    return (
        <div className={classNames('p-0 mr-2 position-relative d-flex flex-column', styles.bar)} ref={barReference}>
            {/* To be clear to users that this isn't an error reported by extensions about e.g. the code they're viewing. */}
            <ErrorBoundary location={props.location} render={error => <span>Component error: {error.message}</span>}>
                <ActionItemsDivider />
                {canScrollNegative && (
                    <Button
                        className={classNames('p-0 border-0', styles.scroll, styles.listItem)}
                        onClick={onNegativeClicked}
                        tabIndex={-1}
                        variant="link"
                        aria-label="Scroll up"
                    >
                        <Icon aria-hidden={true} svgPath={mdiMenuUp} />
                    </Button>
                )}

                {source !== 'compare' && source !== 'commit' && (
                    <GoToCodeHostAction
                        source="actionItemsBar"
                        repo={props.repo} // We need a revision to generate code host URLs, if revision isn't available, we use the default branch or HEAD.
                        revision={rawRevision || props.repo?.defaultBranch?.displayName || 'HEAD'}
                        filePath={filePath}
                        commitRange={commitRange}
                        position={position}
                        range={range}
                        repoName={repoName}
                        actionType="nav"
                        fetchFileExternalLinks={fetchFileExternalLinks}
                    />
                )}

                {source === 'blob' && (
                    <>
<<<<<<< HEAD
                        <ToggleBlameAction />
                        <OpenInEditorActionItem platformContext={props.platformContext} />
=======
                        <ToggleBlameAction location={props.location} />
                        {window.context.isAuthenticatedUser && (
                            <OpenInEditorActionItem platformContext={props.platformContext} />
                        )}
>>>>>>> cefe37b3
                    </>
                )}

                {extensionsController !== null ? (
                    <ActionsContainer
                        menu={ContributableMenu.EditorTitle}
                        returnInactiveMenuItems={true}
                        extensionsController={extensionsController}
                        empty={null}
                        location={props.location}
                        platformContext={props.platformContext}
                        telemetryService={props.telemetryService}
                    >
                        {items => (
                            <ul className={classNames('list-unstyled m-0', styles.list)} ref={carouselReference}>
                                {items.map((item, index) => {
                                    const hasIconURL = !!item.action.actionItem?.iconURL
                                    const className = classNames(
                                        actionItemClassName,
                                        !hasIconURL &&
                                            classNames(styles.actionNoIcon, getIconClassName(index), 'text-sm')
                                    )
                                    const inactiveClassName = classNames(
                                        styles.actionInactive,
                                        !hasIconURL && styles.actionNoIconInactive
                                    )
                                    const listItemClassName = classNames(
                                        styles.listItem,
                                        index !== items.length - 1 && 'mb-1'
                                    )

                                    const dataContent = !hasIconURL ? item.action.category?.slice(0, 1) : undefined

                                    return (
                                        <li key={item.action.id} className={listItemClassName}>
                                            <ActionItem
                                                {...props}
                                                {...item}
                                                extensionsController={extensionsController}
                                                className={className}
                                                dataContent={dataContent}
                                                variant="actionItem"
                                                iconClassName={styles.icon}
                                                pressedClassName={styles.actionPressed}
                                                inactiveClassName={inactiveClassName}
                                                hideLabel={true}
                                                tabIndex={-1}
                                                hideExternalLinkIcon={true}
                                                disabledDuringExecution={true}
                                            />
                                        </li>
                                    )
                                })}
                            </ul>
                        )}
                    </ActionsContainer>
                ) : null}
                {canScrollPositive && (
                    <Button
                        className={classNames('p-0 border-0', styles.scroll, styles.listItem)}
                        onClick={onPositiveClicked}
                        tabIndex={-1}
                        variant="link"
                        aria-label="Scroll down"
                    >
                        <Icon aria-hidden={true} svgPath={mdiMenuDown} />
                    </Button>
                )}
                {haveExtensionsLoaded && <ActionItemsDivider />}
                <div className="list-unstyled m-0">
                    {extensionsController !== null && window.context.enableLegacyExtensions ? (
                        <div className={styles.listItem}>
                            <Tooltip content="Add extensions">
                                <Link
                                    to="/extensions"
                                    className={classNames(styles.listItem, styles.auxIcon, actionItemClassName)}
                                    aria-label="Add"
                                >
                                    <Icon aria-hidden={true} svgPath={mdiPlus} />
                                </Link>
                            </Tooltip>
                        </div>
                    ) : null}
                </div>
            </ErrorBoundary>
        </div>
    )
})

export interface ActionItemsToggleProps extends ExtensionsControllerProps<'extHostAPI'> {
    useActionItemsToggle: () => {
        isOpen: boolean | undefined
        toggle: () => void
        toggleReference: React.RefCallback<HTMLElement>
        barInPage: boolean
    }
    className?: string
}

export const ActionItemsToggle: React.FunctionComponent<React.PropsWithChildren<ActionItemsToggleProps>> = ({
    useActionItemsToggle,
    extensionsController,
    className,
}) => {
    const panelName = extensionsController !== null && window.context.enableLegacyExtensions ? 'extensions' : 'actions'

    const { isOpen, toggle, toggleReference, barInPage } = useActionItemsToggle()

    const haveExtensionsLoaded = useObservable(
        useMemo(
            () =>
                extensionsController !== null ? haveInitialExtensionsLoaded(extensionsController.extHostAPI) : of(true),
            [extensionsController]
        )
    )

    return barInPage ? (
        <>
            <li className={styles.dividerVertical} />
            <li className={classNames('nav-item mr-2', className)}>
                <div className={classNames(styles.toggleContainer, isOpen && styles.toggleContainerOpen)}>
                    <Tooltip content={`${isOpen ? 'Close' : 'Open'} ${panelName} panel`}>
                        {/**
                         * This <ButtonLink> must be wrapped with an additional span, since the tooltip currently has an issue that will
                         * break its onClick handler, and it will no longer prevent the default page reload (with no href).
                         */}
                        <span>
                            <ButtonLink
                                aria-label={
                                    isOpen
                                        ? `Close ${panelName} panel. Press the down arrow key to enter the ${panelName} panel.`
                                        : `Open ${panelName} panel`
                                }
                                className={classNames(actionItemClassName, styles.auxIcon, styles.actionToggle)}
                                onSelect={toggle}
                                ref={toggleReference}
                            >
                                {!haveExtensionsLoaded ? (
                                    <LoadingSpinner />
                                ) : isOpen ? (
                                    <Icon
                                        data-testid="action-items-toggle-open"
                                        aria-hidden={true}
                                        svgPath={mdiChevronDoubleUp}
                                    />
                                ) : (
                                    <Icon
                                        aria-hidden={true}
                                        svgPath={
                                            window.context.enableLegacyExtensions
                                                ? mdiPuzzleOutline
                                                : mdiChevronDoubleDown
                                        }
                                    />
                                )}
                                {haveExtensionsLoaded && <VisuallyHidden>Down arrow to enter</VisuallyHidden>}
                            </ButtonLink>
                        </span>
                    </Tooltip>
                </div>
            </li>
        </>
    ) : null
}

const ActionItemsDivider: React.FunctionComponent<React.PropsWithChildren<{ className?: string }>> = ({
    className,
}) => <div className={classNames('position-relative rounded-sm d-flex', styles.dividerHorizontal, className)} /><|MERGE_RESOLUTION|>--- conflicted
+++ resolved
@@ -252,15 +252,10 @@
 
                 {source === 'blob' && (
                     <>
-<<<<<<< HEAD
                         <ToggleBlameAction />
-                        <OpenInEditorActionItem platformContext={props.platformContext} />
-=======
-                        <ToggleBlameAction location={props.location} />
                         {window.context.isAuthenticatedUser && (
                             <OpenInEditorActionItem platformContext={props.platformContext} />
                         )}
->>>>>>> cefe37b3
                     </>
                 )}
 
