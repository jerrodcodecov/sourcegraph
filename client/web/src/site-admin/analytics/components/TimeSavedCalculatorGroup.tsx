--- conflicted
+++ resolved
@@ -137,19 +137,12 @@
                                 className="text-nowrap d-flex align-items-center"
                                 dangerouslySetInnerHTML={{ __html: label }}
                             />
-<<<<<<< HEAD
-                            {!!percentage && percentage >= 0 ? (
-=======
                             {typeof percentage === 'number' ? (
->>>>>>> 266e7288
                                 <div className="d-flex flex-column align-items-center justify-content-center">
                                     <Input
                                         type="number"
                                         value={percentage}
                                         className={classNames(styles.calculatorInput, 'mb-1')}
-<<<<<<< HEAD
-                                        onChange={event => updatePercentage(index, Number(event.target.value))}
-=======
                                         onChange={event => {
                                             updatePercentage(index, Number(event.target.value))
                                             if (!percentageInputChangeLogs[index]) {
@@ -160,7 +153,6 @@
                                                 eventLogger.log(`AdminAnalytics${page}PercentageInputEdited`)
                                             }
                                         }}
->>>>>>> 266e7288
                                     />
                                     <Text as="span">% of total</Text>
                                 </div>
@@ -179,9 +171,6 @@
                                     type="number"
                                     value={minPerItem}
                                     className={classNames(styles.calculatorInput, 'mb-1')}
-<<<<<<< HEAD
-                                    onChange={event => updateMinPerItem(index, Number(event.target.value))}
-=======
                                     onChange={event => {
                                         updateMinPerItem(index, Number(event.target.value))
 
@@ -193,7 +182,6 @@
                                             eventLogger.log(`AdminAnalytics${page}MinutesInputEdited`)
                                         }
                                     }}
->>>>>>> 266e7288
                                 />
                                 <Text as="span" className="text-nowrap">
                                     Minutes per
