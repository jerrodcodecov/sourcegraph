--- conflicted
+++ resolved
@@ -22,10 +22,7 @@
 	"github.com/prometheus/client_golang/prometheus/promauto"
 
 	"github.com/sourcegraph/log"
-<<<<<<< HEAD
-
-=======
->>>>>>> c24eb5d9
+
 	"github.com/sourcegraph/sourcegraph/cmd/searcher/protocol"
 	"github.com/sourcegraph/sourcegraph/internal/api"
 	"github.com/sourcegraph/sourcegraph/internal/comby"
@@ -291,196 +288,6 @@
 	return ".generic"
 }
 
-func structuralSearchWithZoekt(ctx context.Context, p *protocol.Request, sender matchSender) (err error) {
-	patternInfo := &search.TextPatternInfo{
-		Pattern:                      p.Pattern,
-		IsNegated:                    p.IsNegated,
-		IsRegExp:                     p.IsRegExp,
-		IsStructuralPat:              p.IsStructuralPat,
-		CombyRule:                    p.CombyRule,
-		IsWordMatch:                  p.IsWordMatch,
-		IsCaseSensitive:              p.IsCaseSensitive,
-		FileMatchLimit:               int32(p.Limit),
-		IncludePatterns:              p.IncludePatterns,
-		ExcludePattern:               p.ExcludePattern,
-		PathPatternsAreCaseSensitive: p.PathPatternsAreCaseSensitive,
-		PatternMatchesContent:        p.PatternMatchesContent,
-		PatternMatchesPath:           p.PatternMatchesPath,
-		Languages:                    p.Languages,
-	}
-
-	if p.Branch == "" {
-		p.Branch = "HEAD"
-	}
-	branchRepos := []zoektquery.BranchRepos{{Branch: p.Branch, Repos: roaring.BitmapOf(uint32(p.RepoID))}}
-	err = zoektSearch(ctx, patternInfo, branchRepos, time.Since, p.IndexerEndpoints, nil, p.Repo, sender)
-	if err != nil {
-		return err
-	}
-
-	return nil
-}
-
-// filteredStructuralSearch filters the list of files with a regex search before passing the zip to comby
-func filteredStructuralSearch(ctx context.Context, zipPath string, zf *zipFile, p *protocol.PatternInfo, repo api.RepoName, sender matchSender) error {
-	// Make a copy of the pattern info to modify it to work for a regex search
-	rp := *p
-	rp.Pattern = comby.StructuralPatToRegexpQuery(p.Pattern, false)
-	rp.IsStructuralPat = false
-	rp.IsRegExp = true
-	rg, err := compile(&rp)
-	if err != nil {
-		return err
-	}
-
-	fileMatches, _, err := regexSearchBatch(ctx, rg, zf, p.Limit, true, false, false)
-	if err != nil {
-		return err
-	}
-
-	matchedPaths := make([]string, 0, len(fileMatches))
-	for _, fm := range fileMatches {
-		matchedPaths = append(matchedPaths, fm.Path)
-	}
-
-	var extensionHint string
-	if len(matchedPaths) > 0 {
-		extensionHint = filepath.Ext(matchedPaths[0])
-	}
-
-	return structuralSearch(ctx, comby.ZipPath(zipPath), subset(matchedPaths), extensionHint, p.Pattern, p.CombyRule, p.Languages, repo, sender)
-}
-
-// toMatcher returns the matcher that parameterizes structural search. It
-// derives either from an explicit language, or an inferred extension hint.
-func toMatcher(languages []string, extensionHint string) string {
-	if len(languages) > 0 {
-		// Pick the first language, there is no support for applying
-		// multiple language matchers in a single search query.
-		matcher := lookupMatcher(languages[0])
-		metricRequestTotalStructuralSearch.WithLabelValues(matcher).Inc()
-		return matcher
-	}
-
-	if extensionHint != "" {
-		extension := extensionToMatcher(extensionHint)
-		metricRequestTotalStructuralSearch.WithLabelValues("inferred:" + extension).Inc()
-		return extension
-	}
-	metricRequestTotalStructuralSearch.WithLabelValues("inferred:.generic").Inc()
-	return ".generic"
-}
-
-// A variant type that represents whether to search all files in a Zip file
-// (type universalSet), or just a subset (type Subset).
-type filePatterns interface {
-	Value()
-}
-
-func (universalSet) Value() {}
-func (subset) Value()       {}
-
-type universalSet struct{}
-type subset []string
-
-var all universalSet = struct{}{}
-
-func structuralSearch(ctx context.Context, inputType comby.Input, paths filePatterns, extensionHint, pattern, rule string, languages []string, repo api.RepoName, sender matchSender) (err error) {
-	span, ctx := ot.StartSpanFromContext(ctx, "StructuralSearch")
-	span.SetTag("repo", repo)
-	defer func() {
-		if err != nil {
-			ext.Error.Set(span, true)
-			span.SetTag("err", err.Error())
-		}
-		span.Finish()
-	}()
-
-	// Cap the number of forked processes to limit the size of zip contents being mapped to memory. Resolving #7133 could help to lift this restriction.
-	numWorkers := 4
-
-	matcher := toMatcher(languages, extensionHint)
-
-	var filePatterns []string
-	if v, ok := paths.(subset); ok {
-		filePatterns = []string(v)
-	}
-	span.LogFields(otlog.Int("paths", len(filePatterns)))
-
-	args := comby.Args{
-		Input:         inputType,
-		Matcher:       matcher,
-		MatchTemplate: pattern,
-		ResultKind:    comby.MatchOnly,
-		FilePatterns:  filePatterns,
-		Rule:          rule,
-		NumWorkers:    numWorkers,
-	}
-
-	switch combyInput := inputType.(type) {
-	case comby.Tar:
-		return runCombyWithStreaming(ctx, args, combyInput, sender)
-	case comby.ZipPath:
-		return runCombyWithCollection(ctx, args, combyInput, sender)
-	}
-
-	return errors.New("comby input must be either -tar or -zip for structural search")
-}
-
-// runCombyWithStreaming runs comby with the flags `-tar` and `-chunk-matches 0`. `-chunk-matches 0` instructs comby to return
-// chunks as part of matches that it finds. Data is streamed into stdin from the channel on tarInput and out from stdout
-// to the result stream.
-func runCombyWithStreaming(ctx context.Context, args comby.Args, tarInput comby.Tar, sender matchSender) (err error) {
-	cmd, stdin, stdout, err := comby.SetupCmdWithPipes(ctx, args)
-	if err != nil {
-		return err
-	}
-
-	wg := sync.WaitGroup{}
-	defer wg.Wait()
-
-	wg.Add(1)
-	go func() {
-		defer wg.Done()
-		defer stdin.Close()
-
-		tw := tar.NewWriter(stdin)
-		defer tw.Close()
-		for tb := range tarInput.TarInputEventC {
-			if err := tw.WriteHeader(&tb.Header); err != nil {
-				log.NamedError(fmt.Sprintf("failed to write tar header for file %s", tb.Header.Name), err)
-				continue
-			}
-			if _, err := tw.Write(tb.Content); err != nil {
-				log.NamedError(fmt.Sprintf("failed to write file content to tar format for file %s", tb.Header.Name), err)
-				continue
-			}
-		}
-	}()
-
-	wg.Add(1)
-	go func() {
-		defer wg.Done()
-		defer stdout.Close()
-
-		scanner := bufio.NewScanner(stdout)
-		// increase the scanner buffer size for potentially long lines
-		scanner.Buffer(make([]byte, 100), 10*bufio.MaxScanTokenSize)
-
-		for scanner.Scan() {
-			b := scanner.Bytes()
-			if err := scanner.Err(); err != nil {
-				// warn on scanner errors and skip
-				log.NamedError("comby error: skipping scanner error line", err)
-				break
-			}
-			if r := comby.ToCombyFileMatchWithChunks(b); r != nil {
-				sender.Send(combyChunkMatchesToFileMatch(r.(*comby.FileMatchWithChunks)))
-			}
-		}
-	}()
-
-<<<<<<< HEAD
 func structuralSearchWithZoekt(ctx context.Context, logger log.Logger, p *protocol.Request, sender matchSender) (err error) {
 	patternInfo := &search.TextPatternInfo{
 		Pattern:                      p.Pattern,
@@ -503,8 +310,173 @@
 		p.Branch = "HEAD"
 	}
 	branchRepos := []zoektquery.BranchRepos{{Branch: p.Branch, Repos: roaring.BitmapOf(uint32(p.RepoID))}}
-	zoektMatches, _, _, err := zoektSearch(ctx, logger, patternInfo, branchRepos, time.Since, p.IndexerEndpoints, nil)
-=======
+	err = zoektSearch(ctx, logger, patternInfo, branchRepos, time.Since, p.IndexerEndpoints, nil, p.Repo, sender)
+	if err != nil {
+		return err
+	}
+
+	return nil
+}
+
+// filteredStructuralSearch filters the list of files with a regex search before passing the zip to comby
+func filteredStructuralSearch(ctx context.Context, zipPath string, zf *zipFile, p *protocol.PatternInfo, repo api.RepoName, sender matchSender) error {
+	// Make a copy of the pattern info to modify it to work for a regex search
+	rp := *p
+	rp.Pattern = comby.StructuralPatToRegexpQuery(p.Pattern, false)
+	rp.IsStructuralPat = false
+	rp.IsRegExp = true
+	rg, err := compile(&rp)
+	if err != nil {
+		return err
+	}
+
+	fileMatches, _, err := regexSearchBatch(ctx, rg, zf, p.Limit, true, false, false)
+	if err != nil {
+		return err
+	}
+
+	matchedPaths := make([]string, 0, len(fileMatches))
+	for _, fm := range fileMatches {
+		matchedPaths = append(matchedPaths, fm.Path)
+	}
+
+	var extensionHint string
+	if len(matchedPaths) > 0 {
+		extensionHint = filepath.Ext(matchedPaths[0])
+	}
+
+	return structuralSearch(ctx, comby.ZipPath(zipPath), subset(matchedPaths), extensionHint, p.Pattern, p.CombyRule, p.Languages, repo, sender)
+}
+
+// toMatcher returns the matcher that parameterizes structural search. It
+// derives either from an explicit language, or an inferred extension hint.
+func toMatcher(languages []string, extensionHint string) string {
+	if len(languages) > 0 {
+		// Pick the first language, there is no support for applying
+		// multiple language matchers in a single search query.
+		matcher := lookupMatcher(languages[0])
+		metricRequestTotalStructuralSearch.WithLabelValues(matcher).Inc()
+		return matcher
+	}
+
+	if extensionHint != "" {
+		extension := extensionToMatcher(extensionHint)
+		metricRequestTotalStructuralSearch.WithLabelValues("inferred:" + extension).Inc()
+		return extension
+	}
+	metricRequestTotalStructuralSearch.WithLabelValues("inferred:.generic").Inc()
+	return ".generic"
+}
+
+// A variant type that represents whether to search all files in a Zip file
+// (type universalSet), or just a subset (type Subset).
+type filePatterns interface {
+	Value()
+}
+
+func (universalSet) Value() {}
+func (subset) Value()       {}
+
+type universalSet struct{}
+type subset []string
+
+var all universalSet = struct{}{}
+
+func structuralSearch(ctx context.Context, inputType comby.Input, paths filePatterns, extensionHint, pattern, rule string, languages []string, repo api.RepoName, sender matchSender) (err error) {
+	span, ctx := ot.StartSpanFromContext(ctx, "StructuralSearch")
+	span.SetTag("repo", repo)
+	defer func() {
+		if err != nil {
+			ext.Error.Set(span, true)
+			span.SetTag("err", err.Error())
+		}
+		span.Finish()
+	}()
+
+	// Cap the number of forked processes to limit the size of zip contents being mapped to memory. Resolving #7133 could help to lift this restriction.
+	numWorkers := 4
+
+	matcher := toMatcher(languages, extensionHint)
+
+	var filePatterns []string
+	if v, ok := paths.(subset); ok {
+		filePatterns = []string(v)
+	}
+	span.LogFields(otlog.Int("paths", len(filePatterns)))
+
+	args := comby.Args{
+		Input:         inputType,
+		Matcher:       matcher,
+		MatchTemplate: pattern,
+		ResultKind:    comby.MatchOnly,
+		FilePatterns:  filePatterns,
+		Rule:          rule,
+		NumWorkers:    numWorkers,
+	}
+
+	switch combyInput := inputType.(type) {
+	case comby.Tar:
+		return runCombyWithStreaming(ctx, args, combyInput, sender)
+	case comby.ZipPath:
+		return runCombyWithCollection(ctx, args, combyInput, sender)
+	}
+
+	return errors.New("comby input must be either -tar or -zip for structural search")
+}
+
+// runCombyWithStreaming runs comby with the flags `-tar` and `-chunk-matches 0`. `-chunk-matches 0` instructs comby to return
+// chunks as part of matches that it finds. Data is streamed into stdin from the channel on tarInput and out from stdout
+// to the result stream.
+func runCombyWithStreaming(ctx context.Context, args comby.Args, tarInput comby.Tar, sender matchSender) (err error) {
+	cmd, stdin, stdout, err := comby.SetupCmdWithPipes(ctx, args)
+	if err != nil {
+		return err
+	}
+
+	wg := sync.WaitGroup{}
+	defer wg.Wait()
+
+	wg.Add(1)
+	go func() {
+		defer wg.Done()
+		defer stdin.Close()
+
+		tw := tar.NewWriter(stdin)
+		defer tw.Close()
+		for tb := range tarInput.TarInputEventC {
+			if err := tw.WriteHeader(&tb.Header); err != nil {
+				log.NamedError(fmt.Sprintf("failed to write tar header for file %s", tb.Header.Name), err)
+				continue
+			}
+			if _, err := tw.Write(tb.Content); err != nil {
+				log.NamedError(fmt.Sprintf("failed to write file content to tar format for file %s", tb.Header.Name), err)
+				continue
+			}
+		}
+	}()
+
+	wg.Add(1)
+	go func() {
+		defer wg.Done()
+		defer stdout.Close()
+
+		scanner := bufio.NewScanner(stdout)
+		// increase the scanner buffer size for potentially long lines
+		scanner.Buffer(make([]byte, 100), 10*bufio.MaxScanTokenSize)
+
+		for scanner.Scan() {
+			b := scanner.Bytes()
+			if err := scanner.Err(); err != nil {
+				// warn on scanner errors and skip
+				log.NamedError("comby error: skipping scanner error line", err)
+				break
+			}
+			if r := comby.ToCombyFileMatchWithChunks(b); r != nil {
+				sender.Send(combyChunkMatchesToFileMatch(r.(*comby.FileMatchWithChunks)))
+			}
+		}
+	}()
+
 	return comby.StartAndWaitForCompletion(cmd)
 }
 
@@ -512,7 +484,6 @@
 // attempts to convert each of those to a protocol.FileMatch, sending it to the result stream if successful.
 func runCombyWithCollection(ctx context.Context, args comby.Args, zipPath comby.ZipPath, sender matchSender) (err error) {
 	combyMatches, err := comby.Matches(ctx, args)
->>>>>>> c24eb5d9
 	if err != nil {
 		return err
 	}
