--- conflicted
+++ resolved
@@ -21,6 +21,7 @@
 	"github.com/sourcegraph/sourcegraph/internal/api"
 	"github.com/sourcegraph/sourcegraph/internal/campaigns"
 	"github.com/sourcegraph/sourcegraph/internal/conf"
+	"github.com/sourcegraph/sourcegraph/internal/gitserver"
 	"github.com/sourcegraph/sourcegraph/internal/httpcli"
 	"github.com/sourcegraph/sourcegraph/internal/repoupdater"
 	"github.com/sourcegraph/sourcegraph/internal/trace"
@@ -297,12 +298,8 @@
 		updateArgs.PatchSet = &patchSetID
 	}
 
-<<<<<<< HEAD
-	campaign, err := updateCampaign(ctx, r.store, r.httpFactory, tr, updateArgs)
-=======
 	svc := ee.NewService(r.store, r.httpFactory)
 	campaign, detachedChangesets, err := svc.UpdateCampaign(ctx, updateArgs)
->>>>>>> 5204b66f
 	if err != nil {
 		return nil, err
 	}
@@ -571,13 +568,8 @@
 		}
 	}
 
-<<<<<<< HEAD
-	svc := ee.NewService(r.store, gitserver.DefaultClient, r.httpFactory)
+	svc := ee.NewService(r.store, r.httpFactory)
 	patchSet, err := svc.CreatePatchSetFromPatches(ctx, patches, user.ID, true)
-=======
-	svc := ee.NewService(r.store, r.httpFactory)
-	patchSet, err := svc.CreatePatchSetFromPatches(ctx, patches, user.ID)
->>>>>>> 5204b66f
 	if err != nil {
 		return nil, err
 	}
