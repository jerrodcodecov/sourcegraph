--- conflicted
+++ resolved
@@ -173,11 +173,7 @@
 	ctx, _, endObservation := s.operations.countBatchChanges.With(ctx, &err, observation.Args{})
 	defer endObservation(1, observation.Args{})
 
-<<<<<<< HEAD
-	repoAuthzConds, err := database.AuthzQueryConds(ctx, database.NewDB(s.observationContext.Logger, s.Handle().DB()))
-=======
-	repoAuthzConds, err := database.AuthzQueryConds(ctx, database.NewDBWith(s))
->>>>>>> 7f1aa182
+	repoAuthzConds, err := database.AuthzQueryConds(ctx, database.NewDBWith(s.logger, s))
 	if err != nil {
 		return 0, errors.Wrap(err, "CountBatchChanges generating authz query conds")
 	}
@@ -362,11 +358,7 @@
 	}})
 	defer endObservation(1, observation.Args{})
 
-<<<<<<< HEAD
-	authzConds, err := database.AuthzQueryConds(ctx, database.NewDB(s.observationContext.Logger, s.Handle().DB()))
-=======
-	authzConds, err := database.AuthzQueryConds(ctx, database.NewDBWith(s))
->>>>>>> 7f1aa182
+	authzConds, err := database.AuthzQueryConds(ctx, database.NewDBWith(s.logger, s))
 	if err != nil {
 		return nil, errors.Wrap(err, "GetBatchChangeDiffStat generating authz query conds")
 	}
@@ -409,11 +401,7 @@
 	}})
 	defer endObservation(1, observation.Args{})
 
-<<<<<<< HEAD
-	authzConds, err := database.AuthzQueryConds(ctx, database.NewDB(s.observationContext.Logger, s.Handle().DB()))
-=======
-	authzConds, err := database.AuthzQueryConds(ctx, database.NewDBWith(s))
->>>>>>> 7f1aa182
+	authzConds, err := database.AuthzQueryConds(ctx, database.NewDBWith(s.logger, s))
 	if err != nil {
 		return nil, errors.Wrap(err, "GetRepoDiffStat generating authz query conds")
 	}
@@ -472,11 +460,7 @@
 	ctx, _, endObservation := s.operations.listBatchChanges.With(ctx, &err, observation.Args{})
 	defer endObservation(1, observation.Args{})
 
-<<<<<<< HEAD
-	repoAuthzConds, err := database.AuthzQueryConds(ctx, database.NewDB(s.observationContext.Logger, s.Handle().DB()))
-=======
-	repoAuthzConds, err := database.AuthzQueryConds(ctx, database.NewDBWith(s))
->>>>>>> 7f1aa182
+	repoAuthzConds, err := database.AuthzQueryConds(ctx, database.NewDBWith(s.logger, s))
 	if err != nil {
 		return nil, 0, errors.Wrap(err, "ListBatchChanges generating authz query conds")
 	}
