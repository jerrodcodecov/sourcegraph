package registry

import (
	"context"
	"sync"

	"github.com/sourcegraph/log"

	"github.com/sourcegraph/sourcegraph/cmd/frontend/graphqlbackend"
	"github.com/sourcegraph/sourcegraph/cmd/frontend/graphqlbackend/graphqlutil"
	frontendregistry "github.com/sourcegraph/sourcegraph/cmd/frontend/registry/api"
	"github.com/sourcegraph/sourcegraph/enterprise/cmd/frontend/internal/registry/stores"
	"github.com/sourcegraph/sourcegraph/internal/database"
)

func init() {
	frontendregistry.ExtensionRegistry.PublishersFunc = extensionRegistryPublishers
}

func extensionRegistryPublishers(ctx context.Context, db database.DB, args *graphqlutil.ConnectionArgs) (graphqlbackend.RegistryPublisherConnection, error) {
	var opt stores.PublishersListOptions
	args.Set(&opt.LimitOffset)
	return &registryPublisherConnection{logger: log.Scoped("extensionRegistryPublishers", ""), opt: opt, db: db}, nil
}

// registryPublisherConnection resolves a list of registry publishers.
type registryPublisherConnection struct {
	logger log.Logger
	opt    stores.PublishersListOptions

	// cache results because they are used by multiple fields
	once               sync.Once
	registryPublishers []*stores.Publisher
	err                error
	db                 database.DB
}

func (r *registryPublisherConnection) compute(ctx context.Context) ([]*stores.Publisher, error) {
	r.once.Do(func() {
		opt2 := r.opt
		if opt2.LimitOffset != nil {
			tmp := *opt2.LimitOffset
			opt2.LimitOffset = &tmp
			opt2.Limit++ // so we can detect if there is a next page
		}

		r.registryPublishers, r.err = stores.Extensions(r.db).ListPublishers(ctx, opt2)
	})
	return r.registryPublishers, r.err
}

func (r *registryPublisherConnection) Nodes(ctx context.Context) ([]graphqlbackend.RegistryPublisher, error) {
	publishers, err := r.compute(ctx)
	if err != nil {
		return nil, err
	}

	var l []graphqlbackend.RegistryPublisher
	for _, publisher := range publishers {
<<<<<<< HEAD
		p, err := getRegistryPublisher(ctx, database.NewDB(r.logger, r.db), *publisher)
=======
		p, err := getRegistryPublisher(ctx, r.db, *publisher)
>>>>>>> 7f1aa182
		if err != nil {
			return nil, err
		}
		l = append(l, p)
	}
	return l, nil
}

func (r *registryPublisherConnection) TotalCount(ctx context.Context) (int32, error) {
	count, err := stores.Extensions(r.db).CountPublishers(ctx, r.opt)
	return int32(count), err
}

func (r *registryPublisherConnection) PageInfo(ctx context.Context) (*graphqlutil.PageInfo, error) {
	publishers, err := r.compute(ctx)
	if err != nil {
		return nil, err
	}
	return graphqlutil.HasNextPage(r.opt.LimitOffset != nil && len(publishers) > r.opt.Limit), nil
}<|MERGE_RESOLUTION|>--- conflicted
+++ resolved
@@ -57,11 +57,7 @@
 
 	var l []graphqlbackend.RegistryPublisher
 	for _, publisher := range publishers {
-<<<<<<< HEAD
-		p, err := getRegistryPublisher(ctx, database.NewDB(r.logger, r.db), *publisher)
-=======
 		p, err := getRegistryPublisher(ctx, r.db, *publisher)
->>>>>>> 7f1aa182
 		if err != nil {
 			return nil, err
 		}
