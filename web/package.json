--- conflicted
+++ resolved
@@ -35,13 +35,8 @@
     "webpack-shell-plugin": "^0.5.0"
   },
   "dependencies": {
-<<<<<<< HEAD
     "@sourcegraph/components": "^0.1.1",
-    "@sourcegraph/icons": "^1.1.0",
-=======
-    "@sourcegraph/components": "^0.0.15",
     "@sourcegraph/icons": "^1.2.0",
->>>>>>> 2ab05e0d
     "copy-to-clipboard": "^3.0.7",
     "csstips": "^0.2.2",
     "csx": "^8.2.1",
