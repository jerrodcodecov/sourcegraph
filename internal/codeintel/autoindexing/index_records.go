package autoindexing

import (
	"context"

	"github.com/sourcegraph/log"

	store "github.com/sourcegraph/sourcegraph/internal/codeintel/stores/dbstore"
	"github.com/sourcegraph/sourcegraph/lib/codeintel/autoindex/config"
	"github.com/sourcegraph/sourcegraph/lib/errors"
)

type configurationFactoryFunc func(ctx context.Context, repositoryID int, commit string, bypassLimit bool) ([]store.Index, bool, error)

// getIndexRecords determines the set of index records that should be enqueued for the given commit.
// For each repository, we look for index configuration in the following order:
//
//  - supplied explicitly via parameter
//  - in the database
//  - committed to `sourcegraph.yaml` in the repository
//  - inferred from the repository structure
func (s *IndexEnqueuer) getIndexRecords(ctx context.Context, repositoryID int, commit, configuration string, bypassLimit bool) ([]store.Index, error) {
	fns := []configurationFactoryFunc{
		makeExplicitConfigurationFactory(configuration),
		s.getIndexRecordsFromConfigurationInDatabase,
		s.getIndexRecordsFromConfigurationInRepository,
		s.inferIndexRecordsFromRepositoryStructure,
	}

	for _, fn := range fns {
		if indexRecords, ok, err := fn(ctx, repositoryID, commit, bypassLimit); err != nil {
			return nil, err
		} else if ok {
			return indexRecords, nil
		}
	}

	return nil, nil
}

// makeExplicitConfigurationFactory returns a factory that returns a set of index jobs configured
// explicitly via a GraphQL query parameter. If no configuration was supplield then a false valued
// flag is returned.
func makeExplicitConfigurationFactory(configuration string) configurationFactoryFunc {
<<<<<<< HEAD
	logger := log.Scoped("explicitConfigurationFactory", "")
	return func(ctx context.Context, repositoryID int, commit string) ([]store.Index, bool, error) {
=======
	return func(ctx context.Context, repositoryID int, commit string, _ bool) ([]store.Index, bool, error) {
>>>>>>> 7cc71fd4
		if configuration == "" {
			return nil, false, nil
		}

		indexConfiguration, err := config.UnmarshalJSON([]byte(configuration))
		if err != nil {
			// We failed here, but do not try to fall back on another method as having
			// an explicit config supplied via parameter should always take precedence,
			// even if it's broken.
			logger.Warn("Failed to unmarshal index configuration", log.Int("repository_id", repositoryID), log.Error(err))
			return nil, true, nil
		}

		return convertIndexConfiguration(repositoryID, commit, indexConfiguration), true, nil
	}
}

// getIndexRecordsFromConfigurationInDatabase returns a set of index jobs configured via the UI for
// the given repository. If no jobs are configured via the UI then a false valued flag is returned.
func (s *IndexEnqueuer) getIndexRecordsFromConfigurationInDatabase(ctx context.Context, repositoryID int, commit string, _ bool) ([]store.Index, bool, error) {
	indexConfigurationRecord, ok, err := s.dbStore.GetIndexConfigurationByRepositoryID(ctx, repositoryID)
	if err != nil {
		return nil, false, errors.Wrap(err, "dbstore.GetIndexConfigurationByRepositoryID")
	}
	if !ok {
		return nil, false, nil
	}

	indexConfiguration, err := config.UnmarshalJSON(indexConfigurationRecord.Data)
	if err != nil {
		// We failed here, but do not try to fall back on another method as having
		// an explicit config in the database should always take precedence, even
		// if it's broken.
		s.logger.Warn("Failed to unmarshal index configuration", log.Int("repository_id", repositoryID), log.Error(err))
		return nil, true, nil
	}

	return convertIndexConfiguration(repositoryID, commit, indexConfiguration), true, nil
}

// getIndexRecordsFromConfigurationInRepository returns a set of index jobs configured via a committed
// configuration file at the given commit. If no jobs are configured within the repository then a false
// valued flag is returned.
func (s *IndexEnqueuer) getIndexRecordsFromConfigurationInRepository(ctx context.Context, repositoryID int, commit string, _ bool) ([]store.Index, bool, error) {
	isConfigured, err := s.gitserverClient.FileExists(ctx, repositoryID, commit, "sourcegraph.yaml")
	if err != nil {
		return nil, false, errors.Wrap(err, "gitserver.FileExists")
	}
	if !isConfigured {
		return nil, false, nil
	}

	content, err := s.gitserverClient.RawContents(ctx, repositoryID, commit, "sourcegraph.yaml")
	if err != nil {
		return nil, false, errors.Wrap(err, "gitserver.RawContents")
	}

	indexConfiguration, err := config.UnmarshalYAML(content)
	if err != nil {
		// We failed here, but do not try to fall back on another method as having
		// an explicit config in the repository should always take precedence over
		// an auto-inferred configuration, even if it's broken.
		s.logger.Warn("Failed to unmarshal index configuration", log.Int("repository_id", repositoryID), log.Error(err))
		return nil, true, nil
	}

	return convertIndexConfiguration(repositoryID, commit, indexConfiguration), true, nil
}

// inferIndexRecordsFromRepositoryStructure looks at the repository contents at the given commit and
// determines a set of index jobs that are likely to succeed. If no jobs could be inferred then a
// false valued flag is returned.
func (s *IndexEnqueuer) inferIndexRecordsFromRepositoryStructure(ctx context.Context, repositoryID int, commit string, bypassLimit bool) ([]store.Index, bool, error) {
	indexJobs, err := s.inferIndexJobsFromRepositoryStructure(ctx, repositoryID, commit, bypassLimit)
	if err != nil || len(indexJobs) == 0 {
		return nil, false, err
	}

	return convertInferredConfiguration(repositoryID, commit, indexJobs), true, nil
}

// convertIndexConfiguration converts an index configuration object into a set of index records to be
// inserted into the database.
func convertIndexConfiguration(repositoryID int, commit string, indexConfiguration config.IndexConfiguration) (indexes []store.Index) {
	for _, indexJob := range indexConfiguration.IndexJobs {
		var dockerSteps []store.DockerStep
		for _, dockerStep := range indexConfiguration.SharedSteps {
			dockerSteps = append(dockerSteps, store.DockerStep{
				Root:     dockerStep.Root,
				Image:    dockerStep.Image,
				Commands: dockerStep.Commands,
			})
		}
		for _, dockerStep := range indexJob.Steps {
			dockerSteps = append(dockerSteps, store.DockerStep{
				Root:     dockerStep.Root,
				Image:    dockerStep.Image,
				Commands: dockerStep.Commands,
			})
		}

		indexes = append(indexes, store.Index{
			Commit:       commit,
			RepositoryID: repositoryID,
			State:        "queued",
			DockerSteps:  dockerSteps,
			LocalSteps:   indexJob.LocalSteps,
			Root:         indexJob.Root,
			Indexer:      indexJob.Indexer,
			IndexerArgs:  indexJob.IndexerArgs,
			Outfile:      indexJob.Outfile,
		})
	}

	return indexes
}

// convertInferredConfiguration converts a set of index jobs into a set of index records to be inserted
// into the database.
func convertInferredConfiguration(repositoryID int, commit string, indexJobs []config.IndexJob) (indexes []store.Index) {
	for _, indexJob := range indexJobs {
		var dockerSteps []store.DockerStep
		for _, dockerStep := range indexJob.Steps {
			dockerSteps = append(dockerSteps, store.DockerStep{
				Root:     dockerStep.Root,
				Image:    dockerStep.Image,
				Commands: dockerStep.Commands,
			})
		}

		indexes = append(indexes, store.Index{
			RepositoryID: repositoryID,
			Commit:       commit,
			State:        "queued",
			DockerSteps:  dockerSteps,
			LocalSteps:   indexJob.LocalSteps,
			Root:         indexJob.Root,
			Indexer:      indexJob.Indexer,
			IndexerArgs:  indexJob.IndexerArgs,
			Outfile:      indexJob.Outfile,
		})
	}

	return indexes
}<|MERGE_RESOLUTION|>--- conflicted
+++ resolved
@@ -42,12 +42,8 @@
 // explicitly via a GraphQL query parameter. If no configuration was supplield then a false valued
 // flag is returned.
 func makeExplicitConfigurationFactory(configuration string) configurationFactoryFunc {
-<<<<<<< HEAD
 	logger := log.Scoped("explicitConfigurationFactory", "")
-	return func(ctx context.Context, repositoryID int, commit string) ([]store.Index, bool, error) {
-=======
 	return func(ctx context.Context, repositoryID int, commit string, _ bool) ([]store.Index, bool, error) {
->>>>>>> 7cc71fd4
 		if configuration == "" {
 			return nil, false, nil
 		}
