package autoindexing

import (
	"context"
	"fmt"
	"os"
	"time"

	"github.com/grafana/regexp"
	otlog "github.com/opentracing/opentracing-go/log"
	traceLog "github.com/opentracing/opentracing-go/log"
	"github.com/sourcegraph/log"

	"github.com/sourcegraph/sourcegraph/internal/api"
	"github.com/sourcegraph/sourcegraph/internal/codeintel/autoindexing/internal/store"
	"github.com/sourcegraph/sourcegraph/internal/codeintel/autoindexing/shared"
	"github.com/sourcegraph/sourcegraph/internal/codeintel/types"
	"github.com/sourcegraph/sourcegraph/internal/database"
	"github.com/sourcegraph/sourcegraph/internal/errcode"
	"github.com/sourcegraph/sourcegraph/internal/gitserver/gitdomain"
	"github.com/sourcegraph/sourcegraph/internal/observation"
	"github.com/sourcegraph/sourcegraph/internal/symbols"
	"github.com/sourcegraph/sourcegraph/lib/codeintel/autoindex/config"
	"github.com/sourcegraph/sourcegraph/lib/codeintel/precise"
	"github.com/sourcegraph/sourcegraph/lib/errors"
)

var _ service = (*Service)(nil)

type service interface {
	// Commits
	GetStaleSourcedCommits(ctx context.Context, minimumTimeSinceLastCheck time.Duration, limit int, now time.Time) (_ []shared.SourcedCommits, err error)
	UpdateSourcedCommits(ctx context.Context, repositoryID int, commit string, now time.Time) (indexesUpdated int, err error)
	DeleteSourcedCommits(ctx context.Context, repositoryID int, commit string, maximumCommitLag time.Duration, now time.Time) (indexesDeleted int, err error)

	// Indexes
	GetIndexes(ctx context.Context, opts types.GetIndexesOptions) (_ []types.Index, _ int, err error)
	GetIndexByID(ctx context.Context, id int) (_ types.Index, _ bool, err error)
	GetIndexesByIDs(ctx context.Context, ids ...int) (_ []types.Index, err error)
	GetRecentIndexesSummary(ctx context.Context, repositoryID int) (summaries []shared.IndexesWithRepositoryNamespace, err error)
	GetLastIndexScanForRepository(ctx context.Context, repositoryID int) (_ *time.Time, err error)
	DeleteIndexByID(ctx context.Context, id int) (_ bool, err error)
	DeleteIndexesWithoutRepository(ctx context.Context, now time.Time) (map[int]int, error)
	QueueIndexes(ctx context.Context, repositoryID int, rev, configuration string, force, bypassLimit bool) (_ []types.Index, err error)
	QueueIndexesForPackage(ctx context.Context, pkg precise.Package) (err error)

	// Index configurations
	GetIndexConfigurationByRepositoryID(ctx context.Context, repositoryID int) (_ shared.IndexConfiguration, _ bool, err error)
	InferIndexConfiguration(ctx context.Context, repositoryID int, commit string, bypassLimit bool) (_ *config.IndexConfiguration, hints []config.IndexJobHint, err error)
	UpdateIndexConfigurationByRepositoryID(ctx context.Context, repositoryID int, data []byte) (err error)

	// Tags
	GetListTags(ctx context.Context, repo api.RepoName, commitObjs ...string) (_ []*gitdomain.Tag, err error)

	// Utilities
	GetUnsafeDB() database.DB
	ListFiles(ctx context.Context, repositoryID int, commit string, pattern *regexp.Regexp) ([]string, error)

	// Symbols client
	GetSupportedByCtags(ctx context.Context, filepath string, repoName api.RepoName) (bool, string, error)

	// Language Support
	GetLanguagesRequestedBy(ctx context.Context, userID int) (_ []string, err error)
	SetRequestLanguageSupport(ctx context.Context, userID int, language string) (err error)
}

type Service struct {
	store            store.Store
	uploadSvc        shared.UploadService
	gitserverClient  shared.GitserverClient
	symbolsClient    *symbols.Client
	repoUpdater      shared.RepoUpdaterClient
	inferenceService shared.InferenceService
	operations       *operations
	logger           log.Logger
}

func newService(
	store store.Store,
	uploadSvc shared.UploadService,
	gitserver shared.GitserverClient,
	symbolsClient *symbols.Client,
	repoUpdater shared.RepoUpdaterClient,
	inferenceSvc shared.InferenceService,
	observationContext *observation.Context,
) *Service {
	return &Service{
		store:            store,
		uploadSvc:        uploadSvc,
		gitserverClient:  gitserver,
		symbolsClient:    symbolsClient,
		repoUpdater:      repoUpdater,
		inferenceService: inferenceSvc,
		operations:       newOperations(observationContext),
		logger:           observationContext.Logger,
	}
}

func (s *Service) GetIndexes(ctx context.Context, opts types.GetIndexesOptions) (_ []types.Index, _ int, err error) {
	ctx, _, endObservation := s.operations.getIndexes.With(ctx, &err, observation.Args{})
	defer endObservation(1, observation.Args{})

	return s.store.GetIndexes(ctx, opts)
}

func (s *Service) GetIndexByID(ctx context.Context, id int) (_ types.Index, _ bool, err error) {
	ctx, _, endObservation := s.operations.getIndexByID.With(ctx, &err, observation.Args{})
	defer endObservation(1, observation.Args{})

	return s.store.GetIndexByID(ctx, id)
}

func (s *Service) GetIndexesByIDs(ctx context.Context, ids ...int) (_ []types.Index, err error) {
	ctx, _, endObservation := s.operations.getIndexesByIDs.With(ctx, &err, observation.Args{})
	defer endObservation(1, observation.Args{})

	return s.store.GetIndexesByIDs(ctx, ids...)
}

func (s *Service) GetRecentIndexesSummary(ctx context.Context, repositoryID int) (summaries []shared.IndexesWithRepositoryNamespace, err error) {
	ctx, _, endObservation := s.operations.getRecentIndexesSummary.With(ctx, &err, observation.Args{})
	defer endObservation(1, observation.Args{})

	return s.store.GetRecentIndexesSummary(ctx, repositoryID)
}

func (s *Service) GetLastIndexScanForRepository(ctx context.Context, repositoryID int) (_ *time.Time, err error) {
	ctx, _, endObservation := s.operations.getLastIndexScanForRepository.With(ctx, &err, observation.Args{})
	defer endObservation(1, observation.Args{})

	return s.store.GetLastIndexScanForRepository(ctx, repositoryID)
}

func (s *Service) DeleteIndexByID(ctx context.Context, id int) (_ bool, err error) {
	ctx, _, endObservation := s.operations.deleteIndexByID.With(ctx, &err, observation.Args{})
	defer endObservation(1, observation.Args{})

	return s.store.DeleteIndexByID(ctx, id)
}

func (s *Service) DeleteIndexesWithoutRepository(ctx context.Context, now time.Time) (_ map[int]int, err error) {
	ctx, _, endObservation := s.operations.deleteIndexesWithoutRepository.With(ctx, &err, observation.Args{})
	defer endObservation(1, observation.Args{})

	return s.store.DeleteIndexesWithoutRepository(ctx, now)
}

func (s *Service) GetStaleSourcedCommits(ctx context.Context, minimumTimeSinceLastCheck time.Duration, limit int, now time.Time) (_ []shared.SourcedCommits, err error) {
	ctx, _, endObservation := s.operations.getStaleSourcedCommits.With(ctx, &err, observation.Args{})
	defer endObservation(1, observation.Args{})

	return s.store.GetStaleSourcedCommits(ctx, minimumTimeSinceLastCheck, limit, now)
}

func (s *Service) UpdateSourcedCommits(ctx context.Context, repositoryID int, commit string, now time.Time) (indexesUpdated int, err error) {
	ctx, _, endObservation := s.operations.updateSourcedCommits.With(ctx, &err, observation.Args{})
	defer endObservation(1, observation.Args{})

	return s.store.UpdateSourcedCommits(ctx, repositoryID, commit, now)
}

func (s *Service) DeleteSourcedCommits(ctx context.Context, repositoryID int, commit string, maximumCommitLag time.Duration, now time.Time) (indexesDeleted int, err error) {
	ctx, _, endObservation := s.operations.deleteSourcedCommits.With(ctx, &err, observation.Args{})
	defer endObservation(1, observation.Args{})

	return s.store.DeleteSourcedCommits(ctx, repositoryID, commit, maximumCommitLag)
}

func (s *Service) GetIndexConfigurationByRepositoryID(ctx context.Context, repositoryID int) (_ shared.IndexConfiguration, _ bool, err error) {
	ctx, _, endObservation := s.operations.getIndexConfigurationByRepositoryID.With(ctx, &err, observation.Args{})
	defer endObservation(1, observation.Args{})

	return s.store.GetIndexConfigurationByRepositoryID(ctx, repositoryID)
}

// InferIndexConfiguration looks at the repository contents at the latest commit on the default branch of the given
// repository and determines an index configuration that is likely to succeed.
func (s *Service) InferIndexConfiguration(ctx context.Context, repositoryID int, commit string, bypassLimit bool) (_ *config.IndexConfiguration, hints []config.IndexJobHint, err error) {
	ctx, trace, endObservation := s.operations.inferIndexConfiguration.With(ctx, &err, observation.Args{
		LogFields: []otlog.Field{
			otlog.Int("repositoryID", repositoryID),
		},
	})
	defer endObservation(1, observation.Args{})

	if commit == "" {
		var ok bool
		commit, ok, err = s.gitserverClient.Head(ctx, repositoryID)
		if err != nil || !ok {
			return nil, nil, errors.Wrapf(err, "gitserver.Head: error resolving HEAD for %d", repositoryID)
		}
	} else {
		exists, err := s.gitserverClient.CommitExists(ctx, repositoryID, commit)
		if err != nil {
			return nil, nil, errors.Wrapf(err, "gitserver.CommitExists: error checking %s for %d", commit, repositoryID)
		}

		if !exists {
			return nil, nil, errors.Newf("revision %s not found for %d", commit, repositoryID)
		}
	}
	trace.Log(otlog.String("commit", commit))

	indexJobs, err := s.inferIndexJobsFromRepositoryStructure(ctx, repositoryID, commit, bypassLimit)
	if err != nil {
		return nil, nil, err
	}

	indexJobHints, err := s.inferIndexJobHintsFromRepositoryStructure(ctx, repositoryID, commit)
	if err != nil {
		return nil, nil, err
	}

	if len(indexJobs) == 0 {
		return nil, indexJobHints, nil
	}

	return &config.IndexConfiguration{
		IndexJobs: indexJobs,
	}, indexJobHints, nil
}

func (s *Service) UpdateIndexConfigurationByRepositoryID(ctx context.Context, repositoryID int, data []byte) (err error) {
	ctx, _, endObservation := s.operations.updateIndexConfigurationByRepositoryID.With(ctx, &err, observation.Args{})
	defer endObservation(1, observation.Args{})

	return s.store.UpdateIndexConfigurationByRepositoryID(ctx, repositoryID, data)
}

<<<<<<< HEAD
func (s *Service) GetUnsafeDB() database.DB {
	return s.store.GetUnsafeDB()
}

func (s *Service) ListFiles(ctx context.Context, repositoryID int, commit string, pattern *regexp.Regexp) ([]string, error) {
	return s.gitserverClient.ListFiles(ctx, repositoryID, commit, pattern)
}

func (s *Service) GetSupportedByCtags(ctx context.Context, filepath string, repoName api.RepoName) (bool, string, error) {
	mappings, err := s.symbolsClient.ListLanguageMappings(ctx, repoName)
	if err != nil {
		return false, "", err
	}

	for language, globs := range mappings {
		for _, glob := range globs {
			if glob.Match(filepath) {
				return true, language, nil
			}
		}
	}

	return false, "", nil
}

func (s *Service) SetRequestLanguageSupport(ctx context.Context, userID int, language string) (err error) {
	ctx, _, endObservation := s.operations.setRequestLanguageSupport.With(ctx, &err, observation.Args{
		LogFields: []traceLog.Field{traceLog.Int("userID", userID), traceLog.String("language", language)},
	})
	defer endObservation(1, observation.Args{})

	return s.store.SetRequestLanguageSupport(ctx, userID, language)
}

func (s *Service) GetLanguagesRequestedBy(ctx context.Context, userID int) (_ []string, err error) {
	ctx, _, endObservation := s.operations.getLanguagesRequestedBy.With(ctx, &err, observation.Args{
		LogFields: []traceLog.Field{traceLog.Int("userID", userID)},
	})
	defer endObservation(1, observation.Args{})

	return s.store.GetLanguagesRequestedBy(ctx, userID)
}

func (s *Service) GetListTags(ctx context.Context, repo api.RepoName, commitObjs ...string) (_ []*gitdomain.Tag, err error) {
	ctx, _, endObservation := s.operations.getListTags.With(ctx, &err, observation.Args{
		LogFields: []traceLog.Field{traceLog.String("repo", string(repo)), traceLog.String("commitObjs", fmt.Sprintf("%v", commitObjs))},
	})
	defer endObservation(1, observation.Args{})

	return s.gitserverClient.ListTags(ctx, repo, commitObjs...)
=======
func (s *Service) QueueRepoRev(ctx context.Context, repositoryID int, rev string) (err error) {
	ctx, _, endObservation := s.operations.queueRepoRev.With(ctx, &err, observation.Args{
		LogFields: []otlog.Field{
			otlog.Int("repositoryID", repositoryID),
			otlog.String("rev", rev),
		},
	})
	defer endObservation(1, observation.Args{})

	return s.store.QueueRepoRev(ctx, repositoryID, rev)
}

func (s *Service) ProcessRepoRevs(ctx context.Context, batchSize int) (err error) {
	ctx, _, endObservation := s.operations.queueRepoRev.With(ctx, &err, observation.Args{
		LogFields: []otlog.Field{
			otlog.Int("batchSize", batchSize),
		},
	})
	defer endObservation(1, observation.Args{})

	tx, err := s.store.Transact(ctx)
	if err != nil {
		return err
	}
	defer func() { err = tx.Done(err) }()

	repoRevs, err := tx.GetQueuedRepoRev(ctx, batchSize)
	if err != nil {
		return err
	}

	ids := make([]int, 0, len(repoRevs))
	for _, repoRev := range repoRevs {
		if _, err := s.QueueIndexes(ctx, repoRev.RepositoryID, repoRev.Rev, "", false, false); err != nil {
			return err
		}

		ids = append(ids, repoRev.ID)
	}

	return tx.MarkRepoRevsAsProcessed(ctx, ids)
>>>>>>> a5876e0b
}

// QueueIndexes enqueues a set of index jobs for the following repository and commit. If a non-empty
// configuration is given, it will be used to determine the set of jobs to enqueue. Otherwise, it will
// the configuration will be determined based on the regular index scheduling rules: first read any
// in-repo configuration (e.g., sourcegraph.yaml), then look for any existing in-database configuration,
// finally falling back to the automatically inferred configuration based on the repo contents at the
// target commit.
//
// If the force flag is false, then the presence of an upload or index record for this given repository and commit
// will cause this method to no-op. Note that this is NOT a guarantee that there will never be any duplicate records
// when the flag is false.
func (s *Service) QueueIndexes(ctx context.Context, repositoryID int, rev, configuration string, force, bypassLimit bool) (_ []types.Index, err error) {
	ctx, trace, endObservation := s.operations.queueIndex.With(ctx, &err, observation.Args{
		LogFields: []otlog.Field{
			otlog.Int("repositoryID", repositoryID),
			otlog.String("rev", rev),
		},
	})
	defer endObservation(1, observation.Args{})

	commitID, err := s.gitserverClient.ResolveRevision(ctx, repositoryID, rev)
	if err != nil {
		return nil, errors.Wrap(err, "gitserver.ResolveRevision")
	}
	commit := string(commitID)
	trace.Log(otlog.String("commit", commit))

	return s.queueIndexForRepositoryAndCommit(ctx, repositoryID, commit, configuration, force, bypassLimit, nil) // trace)
}

// QueueIndexesForPackage enqueues index jobs for a dependency of a recently-processed precise code
// intelligence index.
func (s *Service) QueueIndexesForPackage(ctx context.Context, pkg precise.Package) (err error) {
	ctx, trace, endObservation := s.operations.queueIndexForPackage.With(ctx, &err, observation.Args{
		LogFields: []otlog.Field{
			otlog.String("scheme", pkg.Scheme),
			otlog.String("name", pkg.Name),
			otlog.String("version", pkg.Version),
		},
	})
	defer endObservation(1, observation.Args{})

	repoName, revision, ok := InferRepositoryAndRevision(pkg)
	if !ok {
		return nil
	}
	trace.Log(otlog.String("repoName", string(repoName)))
	trace.Log(otlog.String("revision", revision))

	resp, err := s.repoUpdater.EnqueueRepoUpdate(ctx, repoName)
	if err != nil {
		if errcode.IsNotFound(err) {
			return nil
		}

		return errors.Wrap(err, "repoUpdater.EnqueueRepoUpdate")
	}

	commit, err := s.gitserverClient.ResolveRevision(ctx, int(resp.ID), revision)
	if err != nil {
		if errcode.IsNotFound(err) {
			return nil
		}

		return errors.Wrap(err, "gitserverClient.ResolveRevision")
	}

	_, err = s.queueIndexForRepositoryAndCommit(ctx, int(resp.ID), string(commit), "", false, false, nil) // trace)
	return err
}

// queueIndexForRepositoryAndCommit determines a set of index jobs to enqueue for the given repository and commit.
//
// If the force flag is false, then the presence of an upload or index record for this given repository and commit
// will cause this method to no-op. Note that this is NOT a guarantee that there will never be any duplicate records
// when the flag is false.
func (s *Service) queueIndexForRepositoryAndCommit(ctx context.Context, repositoryID int, commit, configuration string, force, bypassLimit bool, trace observation.TraceLogger) ([]types.Index, error) {
	if !force {
		isQueued, err := s.store.IsQueued(ctx, repositoryID, commit)
		if err != nil {
			return nil, errors.Wrap(err, "dbstore.IsQueued")
		}
		if isQueued {
			return nil, nil
		}
	}

	indexes, err := s.getIndexRecords(ctx, repositoryID, commit, configuration, bypassLimit)
	if err != nil {
		return nil, err
	}
	if len(indexes) == 0 {
		return nil, nil
	}

	return s.store.InsertIndexes(ctx, indexes)
}

var overrideScript = os.Getenv("SRC_CODEINTEL_INFERENCE_OVERRIDE_SCRIPT")

// inferIndexJobsFromRepositoryStructure collects the result of  InferIndexJobs over all registered recognizers.
func (s *Service) inferIndexJobsFromRepositoryStructure(ctx context.Context, repositoryID int, commit string, bypassLimit bool) ([]config.IndexJob, error) {
	repoName, err := s.uploadSvc.GetRepoName(ctx, repositoryID)
	if err != nil {
		return nil, err
	}

	indexes, err := s.inferenceService.InferIndexJobs(ctx, api.RepoName(repoName), commit, overrideScript)
	if err != nil {
		return nil, err
	}

	if !bypassLimit && len(indexes) > maximumIndexJobsPerInferredConfiguration {
		s.logger.Info("Too many inferred roots. Scheduling no index jobs for repository.", log.Int("repository_id", repositoryID))
		return nil, nil
	}

	return indexes, nil
}

// inferIndexJobsFromRepositoryStructure collects the result of  InferIndexJobHints over all registered recognizers.
func (s *Service) inferIndexJobHintsFromRepositoryStructure(ctx context.Context, repositoryID int, commit string) ([]config.IndexJobHint, error) {
	repoName, err := s.uploadSvc.GetRepoName(ctx, repositoryID)
	if err != nil {
		return nil, err
	}

	indexes, err := s.inferenceService.InferIndexJobHints(ctx, api.RepoName(repoName), commit, overrideScript)
	if err != nil {
		return nil, err
	}

	return indexes, nil
}

type configurationFactoryFunc func(ctx context.Context, repositoryID int, commit string, bypassLimit bool) ([]types.Index, bool, error)

// getIndexRecords determines the set of index records that should be enqueued for the given commit.
// For each repository, we look for index configuration in the following order:
//
<<<<<<< HEAD
//  - supplied explicitly via parameter
//  - in the database
//  - committed to `sourcegraph.yaml` in the repository
//  - inferred from the repository structure
func (s *Service) getIndexRecords(ctx context.Context, repositoryID int, commit, configuration string, bypassLimit bool) ([]types.Index, error) {
=======
//   - supplied explicitly via parameter
//   - in the database
//   - committed to `sourcegraph.yaml` in the repository
//   - inferred from the repository structure
func (s *Service) getIndexRecords(ctx context.Context, repositoryID int, commit, configuration string, bypassLimit bool) ([]shared.Index, error) {
>>>>>>> a5876e0b
	fns := []configurationFactoryFunc{
		makeExplicitConfigurationFactory(configuration),
		s.getIndexRecordsFromConfigurationInDatabase,
		s.getIndexRecordsFromConfigurationInRepository,
		s.inferIndexRecordsFromRepositoryStructure,
	}

	for _, fn := range fns {
		if indexRecords, ok, err := fn(ctx, repositoryID, commit, bypassLimit); err != nil {
			return nil, err
		} else if ok {
			return indexRecords, nil
		}
	}

	return nil, nil
}

// makeExplicitConfigurationFactory returns a factory that returns a set of index jobs configured
// explicitly via a GraphQL query parameter. If no configuration was supplield then a false valued
// flag is returned.
func makeExplicitConfigurationFactory(configuration string) configurationFactoryFunc {
	logger := log.Scoped("explicitConfigurationFactory", "")
	return func(ctx context.Context, repositoryID int, commit string, _ bool) ([]types.Index, bool, error) {
		if configuration == "" {
			return nil, false, nil
		}

		indexConfiguration, err := config.UnmarshalJSON([]byte(configuration))
		if err != nil {
			// We failed here, but do not try to fall back on another method as having
			// an explicit config supplied via parameter should always take precedence,
			// even if it's broken.
			logger.Warn("Failed to unmarshal index configuration", log.Int("repository_id", repositoryID), log.Error(err))
			return nil, true, nil
		}

		return convertIndexConfiguration(repositoryID, commit, indexConfiguration), true, nil
	}
}

// getIndexRecordsFromConfigurationInDatabase returns a set of index jobs configured via the UI for
// the given repository. If no jobs are configured via the UI then a false valued flag is returned.
func (s *Service) getIndexRecordsFromConfigurationInDatabase(ctx context.Context, repositoryID int, commit string, _ bool) ([]types.Index, bool, error) {
	indexConfigurationRecord, ok, err := s.store.GetIndexConfigurationByRepositoryID(ctx, repositoryID)
	if err != nil {
		return nil, false, errors.Wrap(err, "dbstore.GetIndexConfigurationByRepositoryID")
	}
	if !ok {
		return nil, false, nil
	}

	indexConfiguration, err := config.UnmarshalJSON(indexConfigurationRecord.Data)
	if err != nil {
		// We failed here, but do not try to fall back on another method as having
		// an explicit config in the database should always take precedence, even
		// if it's broken.
		s.logger.Warn("Failed to unmarshal index configuration", log.Int("repository_id", repositoryID), log.Error(err))
		return nil, true, nil
	}

	return convertIndexConfiguration(repositoryID, commit, indexConfiguration), true, nil
}

// getIndexRecordsFromConfigurationInRepository returns a set of index jobs configured via a committed
// configuration file at the given commit. If no jobs are configured within the repository then a false
// valued flag is returned.
func (s *Service) getIndexRecordsFromConfigurationInRepository(ctx context.Context, repositoryID int, commit string, _ bool) ([]types.Index, bool, error) {
	isConfigured, err := s.gitserverClient.FileExists(ctx, repositoryID, commit, "sourcegraph.yaml")
	if err != nil {
		return nil, false, errors.Wrap(err, "gitserver.FileExists")
	}
	if !isConfigured {
		return nil, false, nil
	}

	content, err := s.gitserverClient.RawContents(ctx, repositoryID, commit, "sourcegraph.yaml")
	if err != nil {
		return nil, false, errors.Wrap(err, "gitserver.RawContents")
	}

	indexConfiguration, err := config.UnmarshalYAML(content)
	if err != nil {
		// We failed here, but do not try to fall back on another method as having
		// an explicit config in the repository should always take precedence over
		// an auto-inferred configuration, even if it's broken.
		s.logger.Warn("Failed to unmarshal index configuration", log.Int("repository_id", repositoryID), log.Error(err))
		return nil, true, nil
	}

	return convertIndexConfiguration(repositoryID, commit, indexConfiguration), true, nil
}

// inferIndexRecordsFromRepositoryStructure looks at the repository contents at the given commit and
// determines a set of index jobs that are likely to succeed. If no jobs could be inferred then a
// false valued flag is returned.
func (s *Service) inferIndexRecordsFromRepositoryStructure(ctx context.Context, repositoryID int, commit string, bypassLimit bool) ([]types.Index, bool, error) {
	indexJobs, err := s.inferIndexJobsFromRepositoryStructure(ctx, repositoryID, commit, bypassLimit)
	if err != nil || len(indexJobs) == 0 {
		return nil, false, err
	}

	return convertInferredConfiguration(repositoryID, commit, indexJobs), true, nil
}

// convertIndexConfiguration converts an index configuration object into a set of index records to be
// inserted into the database.
func convertIndexConfiguration(repositoryID int, commit string, indexConfiguration config.IndexConfiguration) (indexes []types.Index) {
	for _, indexJob := range indexConfiguration.IndexJobs {
		var dockerSteps []types.DockerStep
		for _, dockerStep := range indexConfiguration.SharedSteps {
			dockerSteps = append(dockerSteps, types.DockerStep{
				Root:     dockerStep.Root,
				Image:    dockerStep.Image,
				Commands: dockerStep.Commands,
			})
		}
		for _, dockerStep := range indexJob.Steps {
			dockerSteps = append(dockerSteps, types.DockerStep{
				Root:     dockerStep.Root,
				Image:    dockerStep.Image,
				Commands: dockerStep.Commands,
			})
		}

		indexes = append(indexes, types.Index{
			Commit:       commit,
			RepositoryID: repositoryID,
			State:        "queued",
			DockerSteps:  dockerSteps,
			LocalSteps:   indexJob.LocalSteps,
			Root:         indexJob.Root,
			Indexer:      indexJob.Indexer,
			IndexerArgs:  indexJob.IndexerArgs,
			Outfile:      indexJob.Outfile,
		})
	}

	return indexes
}

// convertInferredConfiguration converts a set of index jobs into a set of index records to be inserted
// into the database.
func convertInferredConfiguration(repositoryID int, commit string, indexJobs []config.IndexJob) (indexes []types.Index) {
	for _, indexJob := range indexJobs {
		var dockerSteps []types.DockerStep
		for _, dockerStep := range indexJob.Steps {
			dockerSteps = append(dockerSteps, types.DockerStep{
				Root:     dockerStep.Root,
				Image:    dockerStep.Image,
				Commands: dockerStep.Commands,
			})
		}

		indexes = append(indexes, types.Index{
			RepositoryID: repositoryID,
			Commit:       commit,
			State:        "queued",
			DockerSteps:  dockerSteps,
			LocalSteps:   indexJob.LocalSteps,
			Root:         indexJob.Root,
			Indexer:      indexJob.Indexer,
			IndexerArgs:  indexJob.IndexerArgs,
			Outfile:      indexJob.Outfile,
		})
	}

	return indexes
}<|MERGE_RESOLUTION|>--- conflicted
+++ resolved
@@ -227,7 +227,6 @@
 	return s.store.UpdateIndexConfigurationByRepositoryID(ctx, repositoryID, data)
 }
 
-<<<<<<< HEAD
 func (s *Service) GetUnsafeDB() database.DB {
 	return s.store.GetUnsafeDB()
 }
@@ -278,7 +277,8 @@
 	defer endObservation(1, observation.Args{})
 
 	return s.gitserverClient.ListTags(ctx, repo, commitObjs...)
-=======
+}
+
 func (s *Service) QueueRepoRev(ctx context.Context, repositoryID int, rev string) (err error) {
 	ctx, _, endObservation := s.operations.queueRepoRev.With(ctx, &err, observation.Args{
 		LogFields: []otlog.Field{
@@ -320,7 +320,6 @@
 	}
 
 	return tx.MarkRepoRevsAsProcessed(ctx, ids)
->>>>>>> a5876e0b
 }
 
 // QueueIndexes enqueues a set of index jobs for the following repository and commit. If a non-empty
@@ -462,19 +461,11 @@
 // getIndexRecords determines the set of index records that should be enqueued for the given commit.
 // For each repository, we look for index configuration in the following order:
 //
-<<<<<<< HEAD
 //  - supplied explicitly via parameter
 //  - in the database
 //  - committed to `sourcegraph.yaml` in the repository
 //  - inferred from the repository structure
 func (s *Service) getIndexRecords(ctx context.Context, repositoryID int, commit, configuration string, bypassLimit bool) ([]types.Index, error) {
-=======
-//   - supplied explicitly via parameter
-//   - in the database
-//   - committed to `sourcegraph.yaml` in the repository
-//   - inferred from the repository structure
-func (s *Service) getIndexRecords(ctx context.Context, repositoryID int, commit, configuration string, bypassLimit bool) ([]shared.Index, error) {
->>>>>>> a5876e0b
 	fns := []configurationFactoryFunc{
 		makeExplicitConfigurationFactory(configuration),
 		s.getIndexRecordsFromConfigurationInDatabase,
