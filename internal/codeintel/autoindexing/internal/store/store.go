package store

import (
	"context"
	"time"

	logger "github.com/sourcegraph/log"

	"github.com/sourcegraph/sourcegraph/internal/codeintel/autoindexing/shared"
	"github.com/sourcegraph/sourcegraph/internal/codeintel/types"
	"github.com/sourcegraph/sourcegraph/internal/database"
	"github.com/sourcegraph/sourcegraph/internal/database/basestore"
	"github.com/sourcegraph/sourcegraph/internal/observation"
)

// Store provides the interface for autoindexing storage.
type Store interface {
	// Transactions
	Transact(ctx context.Context) (Store, error)
	Done(err error) error

	// Commits
	GetStaleSourcedCommits(ctx context.Context, minimumTimeSinceLastCheck time.Duration, limit int, now time.Time) (_ []shared.SourcedCommits, err error)
	UpdateSourcedCommits(ctx context.Context, repositoryID int, commit string, now time.Time) (indexesUpdated int, err error)
	DeleteSourcedCommits(ctx context.Context, repositoryID int, commit string, maximumCommitLag time.Duration) (indexesDeleted int, err error)

	// Indexes
	InsertIndexes(ctx context.Context, indexes []types.Index) (_ []types.Index, err error)
	GetIndexes(ctx context.Context, opts types.GetIndexesOptions) (_ []types.Index, _ int, err error)
	GetIndexByID(ctx context.Context, id int) (_ types.Index, _ bool, err error)
	GetIndexesByIDs(ctx context.Context, ids ...int) (_ []types.Index, err error)
	GetRecentIndexesSummary(ctx context.Context, repositoryID int) (summaries []shared.IndexesWithRepositoryNamespace, err error)
	GetLastIndexScanForRepository(ctx context.Context, repositoryID int) (_ *time.Time, err error)
	DeleteIndexByID(ctx context.Context, id int) (_ bool, err error)
	DeleteIndexesWithoutRepository(ctx context.Context, now time.Time) (_ map[int]int, err error)
	IsQueued(ctx context.Context, repositoryID int, commit string) (_ bool, err error)
	QueueRepoRev(ctx context.Context, repositoryID int, commit string) error
	GetQueuedRepoRev(ctx context.Context, batchSize int) ([]RepoRev, error)
	MarkRepoRevsAsProcessed(ctx context.Context, ids []int) error

	// Index configurations
	GetIndexConfigurationByRepositoryID(ctx context.Context, repositoryID int) (_ shared.IndexConfiguration, _ bool, err error)
	UpdateIndexConfigurationByRepositoryID(ctx context.Context, repositoryID int, data []byte) (err error)

	// Language support
	GetLanguagesRequestedBy(ctx context.Context, userID int) (_ []string, err error)
	SetRequestLanguageSupport(ctx context.Context, userID int, language string) (err error)

	// GetUnsafeDB returns the underlying database handle. This is used by the
	// resolvers that have the old convention of using the database handle directly.
	GetUnsafeDB() database.DB
}

type RepoRev struct {
	ID           int
	RepositoryID int
	Rev          string
}

// store manages the autoindexing store.
type store struct {
	db         *basestore.Store
	logger     logger.Logger
	operations *operations
}

// New returns a new autoindexing store.
func New(db database.DB, observationContext *observation.Context) Store {
	return &store{
		db:         basestore.NewWithHandle(db.Handle()),
		logger:     logger.Scoped("autoindexing.store", ""),
		operations: newOperations(observationContext),
	}
}

func (s *store) Transact(ctx context.Context) (Store, error) {
	return s.transact(ctx)
}

func (s *store) transact(ctx context.Context) (*store, error) {
	tx, err := s.db.Transact(ctx)
	if err != nil {
		return nil, err
	}

	return &store{
		logger:     s.logger,
		db:         tx,
		operations: s.operations,
	}, nil
}

<<<<<<< HEAD
// GetUnsafeDB returns the underlying database handle. This is used by the
// resolvers that have the old convention of using the database handle directly.
func (s *store) GetUnsafeDB() database.DB {
	return database.NewDBWith(s.logger, s.db)
=======
func (s *store) Done(err error) error {
	return s.db.Done(err)
>>>>>>> a5876e0b
}<|MERGE_RESOLUTION|>--- conflicted
+++ resolved
@@ -51,12 +51,6 @@
 	GetUnsafeDB() database.DB
 }
 
-type RepoRev struct {
-	ID           int
-	RepositoryID int
-	Rev          string
-}
-
 // store manages the autoindexing store.
 type store struct {
 	db         *basestore.Store
@@ -90,13 +84,12 @@
 	}, nil
 }
 
-<<<<<<< HEAD
+func (s *store) Done(err error) error {
+	return s.db.Done(err)
+}
+
 // GetUnsafeDB returns the underlying database handle. This is used by the
 // resolvers that have the old convention of using the database handle directly.
 func (s *store) GetUnsafeDB() database.DB {
 	return database.NewDBWith(s.logger, s.db)
-=======
-func (s *store) Done(err error) error {
-	return s.db.Done(err)
->>>>>>> a5876e0b
 }