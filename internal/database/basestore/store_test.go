--- conflicted
+++ resolved
@@ -12,20 +12,14 @@
 	"github.com/stretchr/testify/require"
 	"golang.org/x/sync/errgroup"
 
-	"github.com/sourcegraph/log/logtest"
-
 	"github.com/sourcegraph/sourcegraph/internal/database/dbtest"
 	"github.com/sourcegraph/sourcegraph/internal/database/dbutil"
 	"github.com/sourcegraph/sourcegraph/lib/errors"
 )
 
 func TestTransaction(t *testing.T) {
-<<<<<<< HEAD
-	logger := logtest.Scoped(t)
-	db := dbtest.NewDB(logger, t)
-=======
-	db := dbtest.NewRawDB(t)
->>>>>>> 7f1aa182
+	logger := logtest.Scoped(t)
+	db := dbtest.NewRawDB(logger, t)
 	setupStoreTest(t, db)
 	store := testStore(db)
 
@@ -72,7 +66,8 @@
 }
 
 func TestConcurrentTransactions(t *testing.T) {
-	db := dbtest.NewRawDB(t)
+	logger := logtest.Scoped(t)
+	db := dbtest.NewRawDB(logger, t)
 	setupStoreTest(t, db)
 	store := testStore(db)
 	ctx := context.Background()
@@ -117,12 +112,8 @@
 }
 
 func TestSavepoints(t *testing.T) {
-<<<<<<< HEAD
-	logger := logtest.Scoped(t)
-	db := dbtest.NewDB(logger, t)
-=======
-	db := dbtest.NewRawDB(t)
->>>>>>> 7f1aa182
+	logger := logtest.Scoped(t)
+	db := dbtest.NewRawDB(logger, t)
 	setupStoreTest(t, db)
 
 	NumSavepointTests := 10
@@ -148,12 +139,8 @@
 }
 
 func TestSetLocal(t *testing.T) {
-<<<<<<< HEAD
-	logger := logtest.Scoped(t)
-	db := dbtest.NewDB(logger, t)
-=======
-	db := dbtest.NewRawDB(t)
->>>>>>> 7f1aa182
+	logger := logtest.Scoped(t)
+	db := dbtest.NewRawDB(logger, t)
 	setupStoreTest(t, db)
 	store := testStore(db)
 
